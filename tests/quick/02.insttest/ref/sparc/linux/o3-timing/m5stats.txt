--- conflicted
+++ resolved
@@ -1,20 +1,6 @@
 
 ---------- Begin Simulation Statistics ----------
 global.BPredUnit.BTBCorrect                         0                       # Number of correct BTB predictions (this stat may not work properly.
-<<<<<<< HEAD
-global.BPredUnit.BTBHits                         3021                       # Number of BTB hits
-global.BPredUnit.BTBLookups                      7086                       # Number of BTB lookups
-global.BPredUnit.RASInCorrect                       0                       # Number of incorrect RAS predictions.
-global.BPredUnit.condIncorrect                   2077                       # Number of conditional branches incorrect
-global.BPredUnit.condPredicted                   7877                       # Number of conditional branches predicted
-global.BPredUnit.lookups                         7877                       # Number of BP lookups
-global.BPredUnit.usedRAS                            0                       # Number of times the RAS was used to get a target.
-host_inst_rate                                   4388                       # Simulator instruction rate (inst/s)
-host_mem_usage                                 179936                       # Number of bytes of host memory used
-host_seconds                                     2.50                       # Real time elapsed on the host
-host_tick_rate                                 568121                       # Simulator tick rate (ticks/s)
-memdepunit.memDep.conflictingLoads                 12                       # Number of conflicting loads.
-=======
 global.BPredUnit.BTBHits                         3154                       # Number of BTB hits
 global.BPredUnit.BTBLookups                      9574                       # Number of BTB lookups
 global.BPredUnit.RASInCorrect                       0                       # Number of incorrect RAS predictions.
@@ -27,31 +13,11 @@
 host_seconds                                     0.41                       # Real time elapsed on the host
 host_tick_rate                               32157366                       # Simulator tick rate (ticks/s)
 memdepunit.memDep.conflictingLoads                 14                       # Number of conflicting loads.
->>>>>>> 46f6fa8b
 memdepunit.memDep.conflictingStores                 0                       # Number of conflicting stores.
 memdepunit.memDep.insertedLoads                  3573                       # Number of loads inserted to the mem dependence unit.
 memdepunit.memDep.insertedStores                 3440                       # Number of stores inserted to the mem dependence unit.
 sim_freq                                 1000000000000                       # Frequency of simulated ticks
 sim_insts                                       10976                       # Number of instructions simulated
-<<<<<<< HEAD
-sim_seconds                                  0.000001                       # Number of seconds simulated
-sim_ticks                                     1421207                       # Number of ticks simulated
-system.cpu.commit.COM:branches                   2152                       # Number of branches committed
-system.cpu.commit.COM:bw_lim_events               225                       # number cycles where commit BW limit reached
-system.cpu.commit.COM:bw_limited                    0                       # number of insts not committed due to BW limits
-system.cpu.commit.COM:committed_per_cycle.start_dist                     # Number of insts commited each cycle
-system.cpu.commit.COM:committed_per_cycle.samples       220766                      
-system.cpu.commit.COM:committed_per_cycle.min_value            0                      
-                               0       215368   9755.49%           
-                               1         2915    132.04%           
-                               2         1196     54.18%           
-                               3          673     30.48%           
-                               4          208      9.42%           
-                               5           79      3.58%           
-                               6           91      4.12%           
-                               7           11      0.50%           
-                               8          225     10.19%           
-=======
 sim_seconds                                  0.000013                       # Number of seconds simulated
 sim_ticks                                    13345500                       # Number of ticks simulated
 system.cpu.commit.COM:branches                   2152                       # Number of branches committed
@@ -69,7 +35,6 @@
                                6          103     44.50%           
                                7           79     34.13%           
                                8          164     70.85%           
->>>>>>> 46f6fa8b
 system.cpu.commit.COM:committed_per_cycle.max_value            8                      
 system.cpu.commit.COM:committed_per_cycle.end_dist
 
@@ -84,32 +49,6 @@
 system.cpu.commit.commitSquashedInsts           18321                       # The number of squashed insts skipped by commit
 system.cpu.committedInsts                       10976                       # Number of Instructions Simulated
 system.cpu.committedInsts_total                 10976                       # Number of Instructions Simulated
-<<<<<<< HEAD
-system.cpu.cpi                             129.483145                       # CPI: Cycles Per Instruction
-system.cpu.cpi_total                       129.483145                       # CPI: Total CPI of All Threads
-system.cpu.dcache.ReadReq_accesses               2738                       # number of ReadReq accesses(hits+misses)
-system.cpu.dcache.ReadReq_avg_miss_latency  6586.074627                       # average ReadReq miss latency
-system.cpu.dcache.ReadReq_avg_mshr_miss_latency  6513.166667                       # average ReadReq mshr miss latency
-system.cpu.dcache.ReadReq_hits                   2604                       # number of ReadReq hits
-system.cpu.dcache.ReadReq_miss_latency         882534                       # number of ReadReq miss cycles
-system.cpu.dcache.ReadReq_miss_rate          0.048941                       # miss rate for ReadReq accesses
-system.cpu.dcache.ReadReq_misses                  134                       # number of ReadReq misses
-system.cpu.dcache.ReadReq_mshr_hits                68                       # number of ReadReq MSHR hits
-system.cpu.dcache.ReadReq_mshr_miss_latency       429869                       # number of ReadReq MSHR miss cycles
-system.cpu.dcache.ReadReq_mshr_miss_rate     0.024105                       # mshr miss rate for ReadReq accesses
-system.cpu.dcache.ReadReq_mshr_misses              66                       # number of ReadReq MSHR misses
-system.cpu.dcache.SwapReq_accesses                  6                       # number of SwapReq accesses(hits+misses)
-system.cpu.dcache.SwapReq_hits                      6                       # number of SwapReq hits
-system.cpu.dcache.WriteReq_accesses              1292                       # number of WriteReq accesses(hits+misses)
-system.cpu.dcache.WriteReq_avg_miss_latency  7962.583924                       # average WriteReq miss latency
-system.cpu.dcache.WriteReq_avg_mshr_miss_latency  7138.593023                       # average WriteReq mshr miss latency
-system.cpu.dcache.WriteReq_hits                   869                       # number of WriteReq hits
-system.cpu.dcache.WriteReq_miss_latency       3368173                       # number of WriteReq miss cycles
-system.cpu.dcache.WriteReq_miss_rate         0.327399                       # miss rate for WriteReq accesses
-system.cpu.dcache.WriteReq_misses                 423                       # number of WriteReq misses
-system.cpu.dcache.WriteReq_mshr_hits              337                       # number of WriteReq MSHR hits
-system.cpu.dcache.WriteReq_mshr_miss_latency       613919                       # number of WriteReq MSHR miss cycles
-=======
 system.cpu.cpi                               2.431851                       # CPI: Cycles Per Instruction
 system.cpu.cpi_total                         2.431851                       # CPI: Total CPI of All Threads
 system.cpu.dcache.ReadReq_accesses               2813                       # number of ReadReq accesses(hits+misses)
@@ -134,49 +73,16 @@
 system.cpu.dcache.WriteReq_misses                 196                       # number of WriteReq misses
 system.cpu.dcache.WriteReq_mshr_hits              110                       # number of WriteReq MSHR hits
 system.cpu.dcache.WriteReq_mshr_miss_latency       298500                       # number of WriteReq MSHR miss cycles
->>>>>>> 46f6fa8b
 system.cpu.dcache.WriteReq_mshr_miss_rate     0.066563                       # mshr miss rate for WriteReq accesses
 system.cpu.dcache.WriteReq_mshr_misses             86                       # number of WriteReq MSHR misses
 system.cpu.dcache.avg_blocked_cycles_no_mshrs <err: div-0>                       # average number of cycles each access was blocked
 system.cpu.dcache.avg_blocked_cycles_no_targets <err: div-0>                       # average number of cycles each access was blocked
-<<<<<<< HEAD
-system.cpu.dcache.avg_refs                  22.888158                       # Average number of references to valid blocks.
-=======
 system.cpu.dcache.avg_refs                  25.364238                       # Average number of references to valid blocks.
->>>>>>> 46f6fa8b
 system.cpu.dcache.blocked_no_mshrs                  0                       # number of cycles access was blocked
 system.cpu.dcache.blocked_no_targets                0                       # number of cycles access was blocked
 system.cpu.dcache.blocked_cycles_no_mshrs            0                       # number of cycles access was blocked
 system.cpu.dcache.blocked_cycles_no_targets            0                       # number of cycles access was blocked
 system.cpu.dcache.cache_copies                      0                       # number of cache copies performed
-<<<<<<< HEAD
-system.cpu.dcache.demand_accesses                4030                       # number of demand (read+write) accesses
-system.cpu.dcache.demand_avg_miss_latency  7631.430880                       # average overall miss latency
-system.cpu.dcache.demand_avg_mshr_miss_latency  6867.026316                       # average overall mshr miss latency
-system.cpu.dcache.demand_hits                    3473                       # number of demand (read+write) hits
-system.cpu.dcache.demand_miss_latency         4250707                       # number of demand (read+write) miss cycles
-system.cpu.dcache.demand_miss_rate           0.138213                       # miss rate for demand accesses
-system.cpu.dcache.demand_misses                   557                       # number of demand (read+write) misses
-system.cpu.dcache.demand_mshr_hits                405                       # number of demand (read+write) MSHR hits
-system.cpu.dcache.demand_mshr_miss_latency      1043788                       # number of demand (read+write) MSHR miss cycles
-system.cpu.dcache.demand_mshr_miss_rate      0.037717                       # mshr miss rate for demand accesses
-system.cpu.dcache.demand_mshr_misses              152                       # number of demand (read+write) MSHR misses
-system.cpu.dcache.fast_writes                       0                       # number of fast writes performed
-system.cpu.dcache.mshr_cap_events                   0                       # number of times MSHR cap was activated
-system.cpu.dcache.no_allocate_misses                0                       # Number of misses that were no-allocate
-system.cpu.dcache.overall_accesses               4030                       # number of overall (read+write) accesses
-system.cpu.dcache.overall_avg_miss_latency  7631.430880                       # average overall miss latency
-system.cpu.dcache.overall_avg_mshr_miss_latency  6867.026316                       # average overall mshr miss latency
-system.cpu.dcache.overall_avg_mshr_uncacheable_latency <err: div-0>                       # average overall mshr uncacheable latency
-system.cpu.dcache.overall_hits                   3473                       # number of overall hits
-system.cpu.dcache.overall_miss_latency        4250707                       # number of overall miss cycles
-system.cpu.dcache.overall_miss_rate          0.138213                       # miss rate for overall accesses
-system.cpu.dcache.overall_misses                  557                       # number of overall misses
-system.cpu.dcache.overall_mshr_hits               405                       # number of overall MSHR hits
-system.cpu.dcache.overall_mshr_miss_latency      1043788                       # number of overall MSHR miss cycles
-system.cpu.dcache.overall_mshr_miss_rate     0.037717                       # mshr miss rate for overall accesses
-system.cpu.dcache.overall_mshr_misses             152                       # number of overall MSHR misses
-=======
 system.cpu.dcache.demand_accesses                4105                       # number of demand (read+write) accesses
 system.cpu.dcache.demand_avg_miss_latency  4544.483986                       # average overall miss latency
 system.cpu.dcache.demand_avg_mshr_miss_latency  3503.311258                       # average overall mshr miss latency
@@ -203,7 +109,6 @@
 system.cpu.dcache.overall_mshr_miss_latency       529000                       # number of overall MSHR miss cycles
 system.cpu.dcache.overall_mshr_miss_rate     0.036784                       # mshr miss rate for overall accesses
 system.cpu.dcache.overall_mshr_misses             151                       # number of overall MSHR misses
->>>>>>> 46f6fa8b
 system.cpu.dcache.overall_mshr_uncacheable_latency            0                       # number of overall MSHR uncacheable cycles
 system.cpu.dcache.overall_mshr_uncacheable_misses            0                       # number of overall MSHR uncacheable misses
 system.cpu.dcache.prefetcher.num_hwpf_already_in_cache            0                       # number of hwpf that were already in the cache
@@ -218,54 +123,6 @@
 system.cpu.dcache.replacements                      0                       # number of replacements
 system.cpu.dcache.sampled_refs                    151                       # Sample count of references to valid blocks.
 system.cpu.dcache.soft_prefetch_mshr_full            0                       # number of mshr full events for SW prefetching instrutions
-<<<<<<< HEAD
-system.cpu.dcache.tagsinuse                 90.938565                       # Cycle average of tags in use
-system.cpu.dcache.total_refs                     3479                       # Total number of references to valid blocks.
-system.cpu.dcache.warmup_cycle                      0                       # Cycle when the warmup percentage was hit.
-system.cpu.dcache.writebacks                        0                       # number of writebacks
-system.cpu.decode.DECODE:BlockedCycles         192302                       # Number of cycles decode is blocked
-system.cpu.decode.DECODE:DecodedInsts           39763                       # Number of instructions handled by decode
-system.cpu.decode.DECODE:IdleCycles             19973                       # Number of cycles decode is idle
-system.cpu.decode.DECODE:RunCycles               8441                       # Number of cycles decode is running
-system.cpu.decode.DECODE:SquashCycles            3162                       # Number of cycles decode is squashing
-system.cpu.decode.DECODE:UnblockCycles             50                       # Number of cycles decode is unblocking
-system.cpu.fetch.Branches                        7877                       # Number of branches that fetch encountered
-system.cpu.fetch.CacheLines                      5085                       # Number of cache lines fetched
-system.cpu.fetch.Cycles                         14430                       # Number of cycles fetch has run and was not squashing or blocked
-system.cpu.fetch.IcacheSquashes                   745                       # Number of outstanding Icache misses that were squashed
-system.cpu.fetch.Insts                          43366                       # Number of instructions fetch has processed
-system.cpu.fetch.SquashCycles                    2134                       # Number of cycles fetch has spent squashing
-system.cpu.fetch.branchRate                  0.035176                       # Number of branch fetches per cycle
-system.cpu.fetch.icacheStallCycles               5085                       # Number of cycles fetch is stalled on an Icache miss
-system.cpu.fetch.predictedBranches               3021                       # Number of branches that fetch has predicted taken
-system.cpu.fetch.rate                        0.193660                       # Number of inst fetches per cycle
-system.cpu.fetch.rateDist.start_dist                           # Number of instructions fetched each cycle (Total)
-system.cpu.fetch.rateDist.samples              223928                      
-system.cpu.fetch.rateDist.min_value                 0                      
-                               0       214584   9582.72%           
-                               1         2258    100.84%           
-                               2          658     29.38%           
-                               3          958     42.78%           
-                               4          553     24.70%           
-                               5          816     36.44%           
-                               6          951     42.47%           
-                               7          280     12.50%           
-                               8         2870    128.17%           
-system.cpu.fetch.rateDist.max_value                 8                      
-system.cpu.fetch.rateDist.end_dist
-
-system.cpu.icache.ReadReq_accesses               5085                       # number of ReadReq accesses(hits+misses)
-system.cpu.icache.ReadReq_avg_miss_latency  5150.152209                       # average ReadReq miss latency
-system.cpu.icache.ReadReq_avg_mshr_miss_latency  4503.673025                       # average ReadReq mshr miss latency
-system.cpu.icache.ReadReq_hits                   4474                       # number of ReadReq hits
-system.cpu.icache.ReadReq_miss_latency        3146743                       # number of ReadReq miss cycles
-system.cpu.icache.ReadReq_miss_rate          0.120157                       # miss rate for ReadReq accesses
-system.cpu.icache.ReadReq_misses                  611                       # number of ReadReq misses
-system.cpu.icache.ReadReq_mshr_hits               244                       # number of ReadReq MSHR hits
-system.cpu.icache.ReadReq_mshr_miss_latency      1652848                       # number of ReadReq MSHR miss cycles
-system.cpu.icache.ReadReq_mshr_miss_rate     0.072173                       # mshr miss rate for ReadReq accesses
-system.cpu.icache.ReadReq_mshr_misses             367                       # number of ReadReq MSHR misses
-=======
 system.cpu.dcache.tagsinuse                112.362185                       # Cycle average of tags in use
 system.cpu.dcache.total_refs                     3830                       # Total number of references to valid blocks.
 system.cpu.dcache.warmup_cycle                      0                       # Cycle when the warmup percentage was hit.
@@ -312,7 +169,6 @@
 system.cpu.icache.ReadReq_mshr_miss_latency      1116000                       # number of ReadReq MSHR miss cycles
 system.cpu.icache.ReadReq_mshr_miss_rate     0.069669                       # mshr miss rate for ReadReq accesses
 system.cpu.icache.ReadReq_mshr_misses             379                       # number of ReadReq MSHR misses
->>>>>>> 46f6fa8b
 system.cpu.icache.avg_blocked_cycles_no_mshrs <err: div-0>                       # average number of cycles each access was blocked
 system.cpu.icache.avg_blocked_cycles_no_targets <err: div-0>                       # average number of cycles each access was blocked
 system.cpu.icache.avg_refs                  13.350923                       # Average number of references to valid blocks.
@@ -321,34 +177,6 @@
 system.cpu.icache.blocked_cycles_no_mshrs            0                       # number of cycles access was blocked
 system.cpu.icache.blocked_cycles_no_targets            0                       # number of cycles access was blocked
 system.cpu.icache.cache_copies                      0                       # number of cache copies performed
-<<<<<<< HEAD
-system.cpu.icache.demand_accesses                5085                       # number of demand (read+write) accesses
-system.cpu.icache.demand_avg_miss_latency  5150.152209                       # average overall miss latency
-system.cpu.icache.demand_avg_mshr_miss_latency  4503.673025                       # average overall mshr miss latency
-system.cpu.icache.demand_hits                    4474                       # number of demand (read+write) hits
-system.cpu.icache.demand_miss_latency         3146743                       # number of demand (read+write) miss cycles
-system.cpu.icache.demand_miss_rate           0.120157                       # miss rate for demand accesses
-system.cpu.icache.demand_misses                   611                       # number of demand (read+write) misses
-system.cpu.icache.demand_mshr_hits                244                       # number of demand (read+write) MSHR hits
-system.cpu.icache.demand_mshr_miss_latency      1652848                       # number of demand (read+write) MSHR miss cycles
-system.cpu.icache.demand_mshr_miss_rate      0.072173                       # mshr miss rate for demand accesses
-system.cpu.icache.demand_mshr_misses              367                       # number of demand (read+write) MSHR misses
-system.cpu.icache.fast_writes                       0                       # number of fast writes performed
-system.cpu.icache.mshr_cap_events                   0                       # number of times MSHR cap was activated
-system.cpu.icache.no_allocate_misses                0                       # Number of misses that were no-allocate
-system.cpu.icache.overall_accesses               5085                       # number of overall (read+write) accesses
-system.cpu.icache.overall_avg_miss_latency  5150.152209                       # average overall miss latency
-system.cpu.icache.overall_avg_mshr_miss_latency  4503.673025                       # average overall mshr miss latency
-system.cpu.icache.overall_avg_mshr_uncacheable_latency <err: div-0>                       # average overall mshr uncacheable latency
-system.cpu.icache.overall_hits                   4474                       # number of overall hits
-system.cpu.icache.overall_miss_latency        3146743                       # number of overall miss cycles
-system.cpu.icache.overall_miss_rate          0.120157                       # miss rate for overall accesses
-system.cpu.icache.overall_misses                  611                       # number of overall misses
-system.cpu.icache.overall_mshr_hits               244                       # number of overall MSHR hits
-system.cpu.icache.overall_mshr_miss_latency      1652848                       # number of overall MSHR miss cycles
-system.cpu.icache.overall_mshr_miss_rate     0.072173                       # mshr miss rate for overall accesses
-system.cpu.icache.overall_mshr_misses             367                       # number of overall MSHR misses
-=======
 system.cpu.icache.demand_accesses                5440                       # number of demand (read+write) accesses
 system.cpu.icache.demand_avg_miss_latency  3939.473684                       # average overall miss latency
 system.cpu.icache.demand_avg_mshr_miss_latency  2944.591029                       # average overall mshr miss latency
@@ -375,7 +203,6 @@
 system.cpu.icache.overall_mshr_miss_latency      1116000                       # number of overall MSHR miss cycles
 system.cpu.icache.overall_mshr_miss_rate     0.069669                       # mshr miss rate for overall accesses
 system.cpu.icache.overall_mshr_misses             379                       # number of overall MSHR misses
->>>>>>> 46f6fa8b
 system.cpu.icache.overall_mshr_uncacheable_latency            0                       # number of overall MSHR uncacheable cycles
 system.cpu.icache.overall_mshr_uncacheable_misses            0                       # number of overall MSHR uncacheable misses
 system.cpu.icache.prefetcher.num_hwpf_already_in_cache            0                       # number of hwpf that were already in the cache
@@ -390,38 +217,6 @@
 system.cpu.icache.replacements                      1                       # number of replacements
 system.cpu.icache.sampled_refs                    379                       # Sample count of references to valid blocks.
 system.cpu.icache.soft_prefetch_mshr_full            0                       # number of mshr full events for SW prefetching instrutions
-<<<<<<< HEAD
-system.cpu.icache.tagsinuse                172.868641                       # Cycle average of tags in use
-system.cpu.icache.total_refs                     4474                       # Total number of references to valid blocks.
-system.cpu.icache.warmup_cycle                      0                       # Cycle when the warmup percentage was hit.
-system.cpu.icache.writebacks                        0                       # number of writebacks
-system.cpu.idleCycles                         1197280                       # Total number of cycles that the CPU has spent unscheduled due to idling
-system.cpu.iew.EXEC:branches                     3577                       # Number of branches executed
-system.cpu.iew.EXEC:nop                             0                       # number of nop insts executed
-system.cpu.iew.EXEC:rate                     0.092802                       # Inst execution rate
-system.cpu.iew.EXEC:refs                         5258                       # number of memory reference insts executed
-system.cpu.iew.EXEC:stores                       2386                       # Number of stores executed
-system.cpu.iew.EXEC:swp                             0                       # number of swp insts executed
-system.cpu.iew.WB:consumers                      9737                       # num instructions consuming a value
-system.cpu.iew.WB:count                         19771                       # cumulative count of insts written-back
-system.cpu.iew.WB:fanout                     0.790901                       # average fanout of values written-back
-system.cpu.iew.WB:penalized                         0                       # number of instrctions required to write to 'other' IQ
-system.cpu.iew.WB:penalized_rate                    0                       # fraction of instructions written-back that wrote to 'other' IQ
-system.cpu.iew.WB:producers                      7701                       # num instructions producing a value
-system.cpu.iew.WB:rate                       0.088292                       # insts written-back per cycle
-system.cpu.iew.WB:sent                          20063                       # cumulative count of insts sent to commit
-system.cpu.iew.branchMispredicts                 2594                       # Number of branch mispredicts detected at execute
-system.cpu.iew.iewBlockCycles                     476                       # Number of cycles IEW is blocking
-system.cpu.iew.iewDispLoadInsts                  3250                       # Number of dispatched load instructions
-system.cpu.iew.iewDispNonSpecInsts                617                       # Number of dispatched non-speculative instructions
-system.cpu.iew.iewDispSquashedInsts              2694                       # Number of squashed instructions skipped by dispatch
-system.cpu.iew.iewDispStoreInsts                 2817                       # Number of dispatched store instructions
-system.cpu.iew.iewDispatchedInsts               25240                       # Number of instructions dispatched to IQ
-system.cpu.iew.iewExecLoadInsts                  2872                       # Number of load instructions executed
-system.cpu.iew.iewExecSquashedInsts              1777                       # Number of squashed instructions skipped in execute
-system.cpu.iew.iewExecutedInsts                 20781                       # Number of executed instructions
-system.cpu.iew.iewIQFullEvents                      7                       # Number of times the IQ has become full, causing a stall
-=======
 system.cpu.icache.tagsinuse                242.916499                       # Cycle average of tags in use
 system.cpu.icache.total_refs                     5060                       # Total number of references to valid blocks.
 system.cpu.icache.warmup_cycle                      0                       # Cycle when the warmup percentage was hit.
@@ -451,7 +246,6 @@
 system.cpu.iew.iewExecSquashedInsts              3437                       # Number of squashed instructions skipped in execute
 system.cpu.iew.iewExecutedInsts                 22156                       # Number of executed instructions
 system.cpu.iew.iewIQFullEvents                      0                       # Number of times the IQ has become full, causing a stall
->>>>>>> 46f6fa8b
 system.cpu.iew.iewIdleCycles                        0                       # Number of cycles IEW is idle
 system.cpu.iew.iewLSQFullEvents                     0                       # Number of times the LSQ has become full, causing a stall
 system.cpu.iew.iewSquashCycles                   3545                       # Number of cycles IEW is squashing
@@ -462,18 +256,6 @@
 system.cpu.iew.lsq.thread.0.ignoredResponses            6                       # Number of memory responses ignored because the instruction is squashed
 system.cpu.iew.lsq.thread.0.invAddrLoads            0                       # Number of loads ignored due to an invalid address
 system.cpu.iew.lsq.thread.0.invAddrSwpfs            0                       # Number of software prefetches ignored due to an invalid address
-<<<<<<< HEAD
-system.cpu.iew.lsq.thread.0.memOrderViolation           54                       # Number of memory ordering violations
-system.cpu.iew.lsq.thread.0.rescheduledLoads            0                       # Number of loads that were rescheduled
-system.cpu.iew.lsq.thread.0.squashedLoads         1788                       # Number of loads squashed
-system.cpu.iew.lsq.thread.0.squashedStores         1519                       # Number of stores squashed
-system.cpu.iew.memOrderViolationEvents             54                       # Number of memory order violations
-system.cpu.iew.predictedNotTakenIncorrect          963                       # Number of branches that were predicted not taken incorrectly
-system.cpu.iew.predictedTakenIncorrect           1631                       # Number of branches that were predicted taken incorrectly
-system.cpu.ipc                               0.007723                       # IPC: Instructions Per Cycle
-system.cpu.ipc_total                         0.007723                       # IPC: Total IPC of All Threads
-system.cpu.iq.ISSUE:FU_type_0                   22558                       # Type of FU issued
-=======
 system.cpu.iew.lsq.thread.0.memOrderViolation           75                       # Number of memory ordering violations
 system.cpu.iew.lsq.thread.0.rescheduledLoads            1                       # Number of loads that were rescheduled
 system.cpu.iew.lsq.thread.0.squashedLoads         2111                       # Number of loads squashed
@@ -484,7 +266,6 @@
 system.cpu.ipc                               0.411209                       # IPC: Instructions Per Cycle
 system.cpu.ipc_total                         0.411209                       # IPC: Total IPC of All Threads
 system.cpu.iq.ISSUE:FU_type_0                   25593                       # Type of FU issued
->>>>>>> 46f6fa8b
 system.cpu.iq.ISSUE:FU_type_0.start_dist
                           (null)         1919      7.50%            # Type of FU issued
                           IntAlu        17231     67.33%            # Type of FU issued
@@ -520,37 +301,6 @@
                     InstPrefetch            0      0.00%            # attempts to use FU when none available
 system.cpu.iq.ISSUE:fu_full.end_dist
 system.cpu.iq.ISSUE:issued_per_cycle.start_dist                     # Number of insts issued each cycle
-<<<<<<< HEAD
-system.cpu.iq.ISSUE:issued_per_cycle.samples       223928                      
-system.cpu.iq.ISSUE:issued_per_cycle.min_value            0                      
-                               0       214838   9594.07%           
-                               1         3976    177.56%           
-                               2         1244     55.55%           
-                               3         1359     60.69%           
-                               4         1316     58.77%           
-                               5          612     27.33%           
-                               6          444     19.83%           
-                               7           83      3.71%           
-                               8           56      2.50%           
-system.cpu.iq.ISSUE:issued_per_cycle.max_value            8                      
-system.cpu.iq.ISSUE:issued_per_cycle.end_dist
-
-system.cpu.iq.ISSUE:rate                     0.100738                       # Inst issue rate
-system.cpu.iq.iqInstsAdded                      24623                       # Number of instructions added to the IQ (excludes non-spec)
-system.cpu.iq.iqInstsIssued                     22558                       # Number of instructions issued
-system.cpu.iq.iqNonSpecInstsAdded                 617                       # Number of non-speculative instructions added to the IQ
-system.cpu.iq.iqSquashedInstsExamined           11469                       # Number of squashed instructions iterated over during squash; mainly for profiling
-system.cpu.iq.iqSquashedInstsIssued               174                       # Number of squashed instructions issued
-system.cpu.iq.iqSquashedNonSpecRemoved            290                       # Number of squashed non-spec instructions that were removed
-system.cpu.iq.iqSquashedOperandsExamined         5834                       # Number of squashed operands that are examined and possibly removed from graph
-system.cpu.l2cache.ReadReq_accesses               513                       # number of ReadReq accesses(hits+misses)
-system.cpu.l2cache.ReadReq_avg_miss_latency  4755.715400                       # average ReadReq miss latency
-system.cpu.l2cache.ReadReq_avg_mshr_miss_latency  2343.752437                       # average ReadReq mshr miss latency
-system.cpu.l2cache.ReadReq_miss_latency       2439682                       # number of ReadReq miss cycles
-system.cpu.l2cache.ReadReq_miss_rate                1                       # miss rate for ReadReq accesses
-system.cpu.l2cache.ReadReq_misses                 513                       # number of ReadReq misses
-system.cpu.l2cache.ReadReq_mshr_miss_latency      1202345                       # number of ReadReq MSHR miss cycles
-=======
 system.cpu.iq.ISSUE:issued_per_cycle.samples        26692                      
 system.cpu.iq.ISSUE:issued_per_cycle.min_value            0                      
                                0        17644   6610.22%           
@@ -580,7 +330,6 @@
 system.cpu.l2cache.ReadReq_miss_rate                1                       # miss rate for ReadReq accesses
 system.cpu.l2cache.ReadReq_misses                 526                       # number of ReadReq misses
 system.cpu.l2cache.ReadReq_mshr_miss_latency       953563                       # number of ReadReq MSHR miss cycles
->>>>>>> 46f6fa8b
 system.cpu.l2cache.ReadReq_mshr_miss_rate            1                       # mshr miss rate for ReadReq accesses
 system.cpu.l2cache.ReadReq_mshr_misses            526                       # number of ReadReq MSHR misses
 system.cpu.l2cache.avg_blocked_cycles_no_mshrs <err: div-0>                       # average number of cycles each access was blocked
@@ -591,55 +340,30 @@
 system.cpu.l2cache.blocked_cycles_no_mshrs            0                       # number of cycles access was blocked
 system.cpu.l2cache.blocked_cycles_no_targets            0                       # number of cycles access was blocked
 system.cpu.l2cache.cache_copies                     0                       # number of cache copies performed
-<<<<<<< HEAD
-system.cpu.l2cache.demand_accesses                513                       # number of demand (read+write) accesses
-system.cpu.l2cache.demand_avg_miss_latency  4755.715400                       # average overall miss latency
-system.cpu.l2cache.demand_avg_mshr_miss_latency  2343.752437                       # average overall mshr miss latency
-system.cpu.l2cache.demand_hits                      0                       # number of demand (read+write) hits
-system.cpu.l2cache.demand_miss_latency        2439682                       # number of demand (read+write) miss cycles
-=======
 system.cpu.l2cache.demand_accesses                526                       # number of demand (read+write) accesses
 system.cpu.l2cache.demand_avg_miss_latency  3018.060837                       # average overall miss latency
 system.cpu.l2cache.demand_avg_mshr_miss_latency  1812.857414                       # average overall mshr miss latency
 system.cpu.l2cache.demand_hits                      0                       # number of demand (read+write) hits
 system.cpu.l2cache.demand_miss_latency        1587500                       # number of demand (read+write) miss cycles
->>>>>>> 46f6fa8b
 system.cpu.l2cache.demand_miss_rate                 1                       # miss rate for demand accesses
 system.cpu.l2cache.demand_misses                  526                       # number of demand (read+write) misses
 system.cpu.l2cache.demand_mshr_hits                 0                       # number of demand (read+write) MSHR hits
-<<<<<<< HEAD
-system.cpu.l2cache.demand_mshr_miss_latency      1202345                       # number of demand (read+write) MSHR miss cycles
-=======
 system.cpu.l2cache.demand_mshr_miss_latency       953563                       # number of demand (read+write) MSHR miss cycles
->>>>>>> 46f6fa8b
 system.cpu.l2cache.demand_mshr_miss_rate            1                       # mshr miss rate for demand accesses
 system.cpu.l2cache.demand_mshr_misses             526                       # number of demand (read+write) MSHR misses
 system.cpu.l2cache.fast_writes                      0                       # number of fast writes performed
 system.cpu.l2cache.mshr_cap_events                  0                       # number of times MSHR cap was activated
 system.cpu.l2cache.no_allocate_misses               0                       # Number of misses that were no-allocate
-<<<<<<< HEAD
-system.cpu.l2cache.overall_accesses               513                       # number of overall (read+write) accesses
-system.cpu.l2cache.overall_avg_miss_latency  4755.715400                       # average overall miss latency
-system.cpu.l2cache.overall_avg_mshr_miss_latency  2343.752437                       # average overall mshr miss latency
-system.cpu.l2cache.overall_avg_mshr_uncacheable_latency <err: div-0>                       # average overall mshr uncacheable latency
-system.cpu.l2cache.overall_hits                     0                       # number of overall hits
-system.cpu.l2cache.overall_miss_latency       2439682                       # number of overall miss cycles
-=======
 system.cpu.l2cache.overall_accesses               526                       # number of overall (read+write) accesses
 system.cpu.l2cache.overall_avg_miss_latency  3018.060837                       # average overall miss latency
 system.cpu.l2cache.overall_avg_mshr_miss_latency  1812.857414                       # average overall mshr miss latency
 system.cpu.l2cache.overall_avg_mshr_uncacheable_latency <err: div-0>                       # average overall mshr uncacheable latency
 system.cpu.l2cache.overall_hits                     0                       # number of overall hits
 system.cpu.l2cache.overall_miss_latency       1587500                       # number of overall miss cycles
->>>>>>> 46f6fa8b
 system.cpu.l2cache.overall_miss_rate                1                       # miss rate for overall accesses
 system.cpu.l2cache.overall_misses                 526                       # number of overall misses
 system.cpu.l2cache.overall_mshr_hits                0                       # number of overall MSHR hits
-<<<<<<< HEAD
-system.cpu.l2cache.overall_mshr_miss_latency      1202345                       # number of overall MSHR miss cycles
-=======
 system.cpu.l2cache.overall_mshr_miss_latency       953563                       # number of overall MSHR miss cycles
->>>>>>> 46f6fa8b
 system.cpu.l2cache.overall_mshr_miss_rate            1                       # mshr miss rate for overall accesses
 system.cpu.l2cache.overall_mshr_misses            526                       # number of overall MSHR misses
 system.cpu.l2cache.overall_mshr_uncacheable_latency            0                       # number of overall MSHR uncacheable cycles
@@ -656,31 +380,6 @@
 system.cpu.l2cache.replacements                     0                       # number of replacements
 system.cpu.l2cache.sampled_refs                   526                       # Sample count of references to valid blocks.
 system.cpu.l2cache.soft_prefetch_mshr_full            0                       # number of mshr full events for SW prefetching instrutions
-<<<<<<< HEAD
-system.cpu.l2cache.tagsinuse               262.945674                       # Cycle average of tags in use
-system.cpu.l2cache.total_refs                       0                       # Total number of references to valid blocks.
-system.cpu.l2cache.warmup_cycle                     0                       # Cycle when the warmup percentage was hit.
-system.cpu.l2cache.writebacks                       0                       # number of writebacks
-system.cpu.numCycles                           223928                       # number of cpu cycles simulated
-system.cpu.rename.RENAME:BlockCycles              960                       # Number of cycles rename is blocking
-system.cpu.rename.RENAME:CommittedMaps           9868                       # Number of HB maps that are committed
-system.cpu.rename.RENAME:IQFullEvents               2                       # Number of times rename has blocked due to IQ full
-system.cpu.rename.RENAME:IdleCycles             21302                       # Number of cycles rename is idle
-system.cpu.rename.RENAME:LSQFullEvents            411                       # Number of times rename has blocked due to LSQ full
-system.cpu.rename.RENAME:ROBFullEvents              4                       # Number of times rename has blocked due to ROB full
-system.cpu.rename.RENAME:RenameLookups          46931                       # Number of register rename lookups that rename has made
-system.cpu.rename.RENAME:RenamedInsts           31249                       # Number of instructions processed by rename
-system.cpu.rename.RENAME:RenamedOperands        25831                       # Number of destination operands rename has renamed
-system.cpu.rename.RENAME:RunCycles               7136                       # Number of cycles rename is running
-system.cpu.rename.RENAME:SquashCycles            3162                       # Number of cycles rename is squashing
-system.cpu.rename.RENAME:UnblockCycles            614                       # Number of cycles rename is unblocking
-system.cpu.rename.RENAME:UndoneMaps             15963                       # Number of HB maps that are undone due to squashing
-system.cpu.rename.RENAME:serializeStallCycles       190754                       # count of cycles rename stalled for serializing inst
-system.cpu.rename.RENAME:serializingInsts          638                       # count of serializing insts renamed
-system.cpu.rename.RENAME:skidInsts               5529                       # count of insts added to the skid buffer
-system.cpu.rename.RENAME:tempSerializingInsts          629                       # count of temporary serializing insts renamed
-system.cpu.timesIdled                             289                       # Number of times that the entire CPU went into an idle state and unscheduled itself
-=======
 system.cpu.l2cache.tagsinuse               353.661697                       # Cycle average of tags in use
 system.cpu.l2cache.total_refs                       0                       # Total number of references to valid blocks.
 system.cpu.l2cache.warmup_cycle                     0                       # Cycle when the warmup percentage was hit.
@@ -701,7 +400,6 @@
 system.cpu.rename.RENAME:serializingInsts          665                       # count of serializing insts renamed
 system.cpu.rename.RENAME:skidInsts               4954                       # count of insts added to the skid buffer
 system.cpu.rename.RENAME:tempSerializingInsts          658                       # count of temporary serializing insts renamed
->>>>>>> 46f6fa8b
 system.cpu.workload.PROG:num_syscalls               8                       # Number of system calls
 
 ---------- End Simulation Statistics   ----------