/*
 * Copyright (c) 2003 The Regents of The University of Michigan
 * All rights reserved.
 *
 * Redistribution and use in source and binary forms, with or without
 * modification, are permitted provided that the following conditions are
 * met: redistributions of source code must retain the above copyright
 * notice, this list of conditions and the following disclaimer;
 * redistributions in binary form must reproduce the above copyright
 * notice, this list of conditions and the following disclaimer in the
 * documentation and/or other materials provided with the distribution;
 * neither the name of the copyright holders nor the names of its
 * contributors may be used to endorse or promote products derived from
 * this software without specific prior written permission.
 *
 * THIS SOFTWARE IS PROVIDED BY THE COPYRIGHT HOLDERS AND CONTRIBUTORS
 * "AS IS" AND ANY EXPRESS OR IMPLIED WARRANTIES, INCLUDING, BUT NOT
 * LIMITED TO, THE IMPLIED WARRANTIES OF MERCHANTABILITY AND FITNESS FOR
 * A PARTICULAR PURPOSE ARE DISCLAIMED. IN NO EVENT SHALL THE COPYRIGHT
 * OWNER OR CONTRIBUTORS BE LIABLE FOR ANY DIRECT, INDIRECT, INCIDENTAL,
 * SPECIAL, EXEMPLARY, OR CONSEQUENTIAL DAMAGES (INCLUDING, BUT NOT
 * LIMITED TO, PROCUREMENT OF SUBSTITUTE GOODS OR SERVICES; LOSS OF USE,
 * DATA, OR PROFITS; OR BUSINESS INTERRUPTION) HOWEVER CAUSED AND ON ANY
 * THEORY OF LIABILITY, WHETHER IN CONTRACT, STRICT LIABILITY, OR TORT
 * (INCLUDING NEGLIGENCE OR OTHERWISE) ARISING IN ANY WAY OUT OF THE USE
 * OF THIS SOFTWARE, EVEN IF ADVISED OF THE POSSIBILITY OF SUCH DAMAGE.
 */

#include <sys/time.h>
#include <sys/types.h>
#include <sys/stat.h>

#include <fstream>
#include <list>
#include <string>
#include <vector>

#include "base/inifile.hh"
#include "base/misc.hh"
#include "base/str.hh"
#include "base/trace.hh"
#include "sim/config_node.hh"
#include "sim/eventq.hh"
#include "sim/param.hh"
#include "sim/serialize.hh"
#include "sim/sim_events.hh"
#include "sim/sim_object.hh"

using namespace std;

void
Serializable::nameOut(ostream &os)
{
    os << "\n[" << name() << "]\n";
}

void
Serializable::nameOut(ostream &os, const string &_name)
{
    os << "\n[" << _name << "]\n";
}

template <class T>
void
paramOut(ostream &os, const std::string &name, const T &param)
{
    os << name << "=";
    showParam(os, param);
    os << "\n";
}


template <class T>
void
paramIn(Checkpoint *cp, const std::string &section,
        const std::string &name, T &param)
{
    std::string str;
    if (!cp->find(section, name, str) || !parseParam(str, param)) {
        fatal("Can't unserialize '%s:%s'\n", section, name);
    }
}


template <class T>
void
arrayParamOut(ostream &os, const std::string &name,
              const T *param, int size)
{
    os << name << "=";
    if (size > 0)
        showParam(os, param[0]);
    for (int i = 1; i < size; ++i) {
        os << " ";
        showParam(os, param[i]);
    }
    os << "\n";
}


template <class T>
void
arrayParamIn(Checkpoint *cp, const std::string &section,
             const std::string &name, T *param, int size)
{
    std::string str;
    if (!cp->find(section, name, str)) {
        fatal("Can't unserialize '%s:%s'\n", section, name);
    }

    // code below stolen from VectorParam<T>::parse().
    // it would be nice to unify these somehow...

    vector<string> tokens;

    tokenize(tokens, str, ' ');

    // Need this if we were doing a vector
    // value.resize(tokens.size());

    if (tokens.size() != size) {
        fatal("Array size mismatch on %s:%s'\n", section, name);
    }

    for (int i = 0; i < tokens.size(); i++) {
        // need to parse into local variable to handle vector<bool>,
        // for which operator[] returns a special reference class
        // that's not the same as 'bool&', (since it's a packed
        // vector)
        T scalar_value;
        if (!parseParam(tokens[i], scalar_value)) {
            string err("could not parse \"");

            err += str;
            err += "\"";

            fatal(err);
        }

        // assign parsed value to vector
        param[i] = scalar_value;
    }
}


void
objParamIn(Checkpoint *cp, const std::string &section,
           const std::string &name, Serializable * &param)
{
    if (!cp->findObj(section, name, param)) {
        fatal("Can't unserialize '%s:%s'\n", section, name);
    }
}


#define INSTANTIATE_PARAM_TEMPLATES(type)				\
template void								\
paramOut(ostream &os, const std::string &name, type const &param);	\
template void								\
paramIn(Checkpoint *cp, const std::string &section,			\
        const std::string &name, type & param);				\
template void								\
arrayParamOut(ostream &os, const std::string &name,			\
              type const *param, int size);				\
template void								\
arrayParamIn(Checkpoint *cp, const std::string &section,		\
             const std::string &name, type *param, int size);


INSTANTIATE_PARAM_TEMPLATES(int8_t)
INSTANTIATE_PARAM_TEMPLATES(uint8_t)
INSTANTIATE_PARAM_TEMPLATES(int16_t)
INSTANTIATE_PARAM_TEMPLATES(uint16_t)
INSTANTIATE_PARAM_TEMPLATES(int32_t)
INSTANTIATE_PARAM_TEMPLATES(uint32_t)
INSTANTIATE_PARAM_TEMPLATES(int64_t)
INSTANTIATE_PARAM_TEMPLATES(uint64_t)
INSTANTIATE_PARAM_TEMPLATES(bool)
INSTANTIATE_PARAM_TEMPLATES(string)


/////////////////////////////

/// Container for serializing global variables (not associated with
/// any serialized object).
class Globals : public Serializable
{
  public:
<<<<<<< HEAD
    string name() const;
    void serialize(ostream &os);
=======
    const string name() const;
    void serialize(ostream& os);
>>>>>>> d7b73634
    void unserialize(Checkpoint *cp);
};

/// The one and only instance of the Globals class.
Globals globals;

const string
Globals::name() const
{
    return "Globals";
}

void
Globals::serialize(ostream &os)
{
    nameOut(os);
    SERIALIZE_SCALAR(curTick);

    nameOut(os, "MainEventQueue");
    mainEventQueue.serialize(os);
}

void
Globals::unserialize(Checkpoint *cp)
{
    const string &section = name();
    UNSERIALIZE_SCALAR(curTick);

    mainEventQueue.unserialize(cp, "MainEventQueue");
}

void
Serializable::serializeAll()
{
    string dir = Checkpoint::dir();
    if (mkdir(dir.c_str(), 0775) == -1 && errno != EEXIST)
            fatal("couldn't mkdir %s\n", dir);

    string cpt_file = dir + Checkpoint::baseFilename;
    ofstream outstream(cpt_file.c_str());
    time_t t = time(NULL);
    outstream << "// checkpoint generated: " << ctime(&t);

    globals.serialize(outstream);
    SimObject::serializeAll(outstream);
}


void
Serializable::unserializeGlobals(Checkpoint *cp)
{
    globals.unserialize(cp);
}


class SerializeEvent : public Event
{
  protected:
    Tick repeat;

  public:
    SerializeEvent(Tick _when, Tick _repeat);
    virtual void process();
    virtual void serialize(std::ostream &os)
    {
        panic("Cannot serialize the SerializeEvent");
    }

};

SerializeEvent::SerializeEvent(Tick _when, Tick _repeat)
    : Event(&mainEventQueue, Serialize_Pri), repeat(_repeat)
{
    setFlags(AutoDelete);
    schedule(_when);
}

void
SerializeEvent::process()
{
    Serializable::serializeAll();
    if (repeat)
        schedule(curTick + repeat);
}

const char *Checkpoint::baseFilename = "m5.cpt";

static string checkpointDirBase;

string
Checkpoint::dir()
{
    // use csprintf to insert curTick into directory name if it
    // appears to have a format placeholder in it.
    return (checkpointDirBase.find("%") != string::npos) ?
        csprintf(checkpointDirBase, curTick) : checkpointDirBase;
}

void
Checkpoint::setup(Tick when, Tick period)
{
    new SerializeEvent(when, period);
}

class SerializeParamContext : public ParamContext
{
  private:
    SerializeEvent *event;

  public:
    SerializeParamContext(const string &section);
    ~SerializeParamContext();
    void checkParams();
};

SerializeParamContext serialParams("serialize");

Param<string> serialize_dir(&serialParams, "dir",
                            "dir to stick checkpoint in "
                            "(sprintf format with cycle #)");

Param<Counter> serialize_cycle(&serialParams,
                                "cycle",
                                "cycle to serialize",
                                0);

Param<Counter> serialize_period(&serialParams,
                                "period",
                                "period to repeat serializations",
                                0);



SerializeParamContext::SerializeParamContext(const string &section)
    : ParamContext(section), event(NULL)
{ }

SerializeParamContext::~SerializeParamContext()
{
}

void
SerializeParamContext::checkParams()
{
    if (serialize_dir.isValid()) {
        checkpointDirBase = serialize_dir;
    } else {
        if (outputDirectory.empty())
            checkpointDirBase = "m5.%012d";
        else
            checkpointDirBase = outputDirectory + "cpt.%012d";
    }

    // guarantee that directory ends with a '/'
    if (checkpointDirBase[checkpointDirBase.size() - 1] != '/')
        checkpointDirBase += "/";

    if (serialize_cycle > 0)
        Checkpoint::setup(serialize_cycle, serialize_period);
}

void
debug_serialize()
{
    Serializable::serializeAll();
}

void
debug_serialize(Tick when)
{
    new SerializeEvent(when, 0);
}

////////////////////////////////////////////////////////////////////////
//
// SerializableClass member definitions
//
////////////////////////////////////////////////////////////////////////

// Map of class names to SerializableBuilder creation functions.
// Need to make this a pointer so we can force initialization on the
// first reference; otherwise, some SerializableClass constructors
// may be invoked before the classMap constructor.
map<string,SerializableClass::CreateFunc> *SerializableClass::classMap = 0;

// SerializableClass constructor: add mapping to classMap
SerializableClass::SerializableClass(const string &className,
                                       CreateFunc createFunc)
{
    if (classMap == NULL)
        classMap = new map<string,SerializableClass::CreateFunc>();

    if ((*classMap)[className])
    {
        cerr << "Error: simulation object class " << className << " redefined"
             << endl;
        fatal("");
    }

    // add className --> createFunc to class map
    (*classMap)[className] = createFunc;
}


//
//
Serializable *
SerializableClass::createObject(Checkpoint *cp,
                                 const std::string &section)
{
    string className;

    if (!cp->find(section, "type", className)) {
        fatal("Serializable::create: no 'type' entry in section '%s'.\n",
              section);
    }

    CreateFunc createFunc = (*classMap)[className];

    if (createFunc == NULL) {
        fatal("Serializable::create: no create function for class '%s'.\n",
              className);
    }

    Serializable *object = createFunc(cp, section);

    assert(object != NULL);

    return object;
}


Serializable *
Serializable::create(Checkpoint *cp, const std::string &section)
{
    Serializable *object = SerializableClass::createObject(cp, section);
    object->unserialize(cp, section);
    return object;
}


Checkpoint::Checkpoint(const std::string &cpt_dir, const std::string &path,
                       const ConfigNode *_configNode)
    : db(new IniFile), basePath(path), configNode(_configNode)
{
    string filename = cpt_dir + "/" + Checkpoint::baseFilename;
    if (!db->load(filename)) {
        fatal("Can't load checkpoint file '%s'\n", filename);
    }
}


bool
Checkpoint::find(const std::string &section, const std::string &entry,
                 std::string &value)
{
    return db->find(section, entry, value);
}


bool
Checkpoint::findObj(const std::string &section, const std::string &entry,
                    Serializable *&value)
{
    string path;

    if (!db->find(section, entry, path))
        return false;

    if ((value = configNode->resolveSimObject(path)) != NULL)
        return true;

    if ((value = objMap[path]) != NULL)
        return true;

    return false;
}


bool
Checkpoint::sectionExists(const std::string &section)
{
    return db->sectionExists(section);
}<|MERGE_RESOLUTION|>--- conflicted
+++ resolved
@@ -186,13 +186,8 @@
 class Globals : public Serializable
 {
   public:
-<<<<<<< HEAD
-    string name() const;
+    const string name() const;
     void serialize(ostream &os);
-=======
-    const string name() const;
-    void serialize(ostream& os);
->>>>>>> d7b73634
     void unserialize(Checkpoint *cp);
 };
 
