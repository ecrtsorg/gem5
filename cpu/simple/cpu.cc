--- conflicted
+++ resolved
@@ -354,15 +354,10 @@
         cpuXC->copySrcAddr = src;
         cpuXC->copySrcPhysAddr = memReq->paddr + offset;
     } else {
-<<<<<<< HEAD
         assert(!fault->isAlignmentFault());
 
-        xc->copySrcAddr = 0;
-        xc->copySrcPhysAddr = 0;
-=======
         cpuXC->copySrcAddr = 0;
         cpuXC->copySrcPhysAddr = 0;
->>>>>>> f15e4923
     }
     return fault;
 }
@@ -693,17 +688,11 @@
         if (cpuXC->readMiscReg(IPR_ASTRR))
             panic("asynchronous traps not implemented\n");
 
-<<<<<<< HEAD
-        if (ipl && ipl > xc->readMiscReg(IPR_IPLR)) {
-            xc->setMiscReg(IPR_ISR, summary);
-            xc->setMiscReg(IPR_INTID, ipl);
-            Fault(new InterruptFault)->invoke(xc);
-=======
         if (ipl && ipl > cpuXC->readMiscReg(IPR_IPLR)) {
             cpuXC->setMiscReg(IPR_ISR, summary);
             cpuXC->setMiscReg(IPR_INTID, ipl);
-            cpuXC->ev5_trap(InterruptFault);
->>>>>>> f15e4923
+
+            Fault(new InterruptFault)->invoke(xcProxy);
 
             DPRINTF(Flow, "Interrupt! IPLR=%d ipl=%d summary=%x\n",
                     cpuXC->readMiscReg(IPR_IPLR), ipl, summary);
@@ -828,11 +817,7 @@
 
     if (fault != NoFault) {
 #if FULL_SYSTEM
-<<<<<<< HEAD
-        fault->invoke(xc);
-=======
-        cpuXC->ev5_trap(fault);
->>>>>>> f15e4923
+        fault->invoke(xcProxy);
 #else // !FULL_SYSTEM
         fatal("fault (%d) detected @ PC 0x%08p", fault, cpuXC->readPC());
 #endif // FULL_SYSTEM
