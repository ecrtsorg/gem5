--- conflicted
+++ resolved
@@ -63,110 +63,17 @@
 LinuxMipsSystem::LinuxMipsSystem(Params *p)
     : MipsSystem(p)
 {
-    Addr addr = 0;
-
-    /**
-     * The symbol swapper_pg_dir marks the beginning of the kernel and
-     * the location of bootloader passed arguments
-     */
-    if (!kernelSymtab->findAddress("swapper_pg_dir", KernelStart)) {
-        panic("Could not determine start location of kernel");
-    }
-
-    /**
-     * Since we aren't using a bootloader, we have to copy the
-     * kernel arguments directly into the kernel's memory.
-     */
-    virtPort->writeBlob(CommandLine(), (uint8_t*)params()->boot_osflags.c_str(),
-                params()->boot_osflags.length()+1);
-
-    /**
-     * find the address of the est_cycle_freq variable and insert it
-     * so we don't through the lengthly process of trying to
-     * calculated it by using the PIT, RTC, etc.
-     */
-    if (kernelSymtab->findAddress("est_cycle_freq", addr))
-        virtPort->write(addr, (uint64_t)(SimClock::Frequency /
-                    p->boot_cpu_frequency));
-
-    /**
-     * EV5 only supports 127 ASNs so we are going to tell the kernel that the
-     * paritiuclar EV6 we have only supports 127 asns.
-     * @todo At some point we should change ev5.hh and the palcode to support
-     * 255 ASNs.
-     */
-    if (kernelSymtab->findAddress("dp264_mv", addr))
-        virtPort->write(addr + 0x18, LittleEndianGuest::htog((uint32_t)127));
-    else
-        panic("could not find dp264_mv\n");
-
-#ifndef NDEBUG
-    kernelPanicEvent = addKernelFuncEvent<BreakPCEvent>("panic");
-    if (!kernelPanicEvent)
-        panic("could not find kernel symbol \'panic\'");
-
-#endif
-
-    /**
-     * Any time ide_delay_50ms, calibarte_delay or
-     * determine_cpu_caches is called just skip the
-     * function. Currently determine_cpu_caches only is used put
-     * information in proc, however if that changes in the future we
-     * will have to fill in the cache size variables appropriately.
-     */
-
-    skipIdeDelay50msEvent =
-        addKernelFuncEvent<SkipFuncEvent>("ide_delay_50ms");
-    skipDelayLoopEvent =
-        addKernelFuncEvent<SkipDelayLoopEvent>("calibrate_delay");
-    skipCacheProbeEvent =
-        addKernelFuncEvent<SkipFuncEvent>("determine_cpu_caches");
-    debugPrintkEvent = addKernelFuncEvent<DebugPrintkEvent>("dprintk");
-    idleStartEvent = addKernelFuncEvent<IdleStartEvent>("cpu_idle");
-
-    // Disable for now as it runs into panic() calls in VPTr methods
-    // (see sim/vptr.hh).  Once those bugs are fixed, we can
-    // re-enable, but we should find a better way to turn it on than
-    // using DTRACE(Thread), since looking at a trace flag at tick 0
-    // leads to non-intuitive behavior with --trace-start.
-    if (false && kernelSymtab->findAddress("mips_switch_to", addr)) {
-        printThreadEvent = new PrintThreadInfo(&pcEventQueue, "threadinfo",
-                                               addr + sizeof(MachInst) * 6);
-    } else {
-        printThreadEvent = NULL;
-    }
 }
 
 LinuxMipsSystem::~LinuxMipsSystem()
 {
-#ifndef NDEBUG
-    delete kernelPanicEvent;
-#endif
-    delete skipIdeDelay50msEvent;
-    delete skipDelayLoopEvent;
-    delete skipCacheProbeEvent;
-    delete debugPrintkEvent;
-    delete idleStartEvent;
-    delete printThreadEvent;
 }
 
 
 void
 LinuxMipsSystem::setDelayLoop(ThreadContext *tc)
 {
-<<<<<<< HEAD
     panic("setDelayLoop not implemented.\n");
-=======
-    Addr addr = 0;
-    if (kernelSymtab->findAddress("loops_per_jiffy", addr)) {
-        Tick cpuFreq = tc->getCpuPtr()->frequency();
-        Tick intrFreq = platform->intrFrequency();
-        FSTranslatingPortProxy* vp;
-
-        vp = tc->getVirtProxy();
-        vp->writeHtoG(addr, (uint32_t)((cpuFreq / intrFreq) * 0.9988));
-    }
->>>>>>> 4acca8a0
 }
 
 
